--- conflicted
+++ resolved
@@ -8,18 +8,12 @@
     "test:ankr": "brittle ./test/ankr.test.js",
     "test:proxy": "brittle ./test/proxy.test.js",
     "test:tron": "brittle ./test/tron.test.js",
-<<<<<<< HEAD
+    "test:solana": "brittle ./test/solana.test.js",
     "test:toncenter": "brittle ./test/toncenter.test.js",
     "start-hardhat": "node index.js hardhat",
     "start-ankr": "node index.js ankr",
     "start-tron": "node index.js tron",
     "start-toncenter": "node index.js toncenter",
-=======
-    "test:solana": "brittle ./test/solana.test.js",
-    "start-hardhat": "node index.js hardhat",
-    "start-ankr": "node index.js ankr",
-    "start-tron": "node index.js tron",
->>>>>>> 963da0cd
     "start-solana": "node index.js solana"
   },
   "author": "rbndg",
