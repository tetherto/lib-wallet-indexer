--- conflicted
+++ resolved
@@ -11,13 +11,9 @@
     "test:solana": "brittle ./test/solana.test.js",
     "start-hardhat": "node index.js hardhat",
     "start-ankr": "node index.js ankr",
-<<<<<<< HEAD
     "start-toncenter": "node index.js toncenter",
-    "start-tron": "node index.js tron"
-=======
     "start-tron": "node index.js tron",
     "start-solana": "node index.js solana"
->>>>>>> 963da0cd
   },
   "author": "rbndg",
   "license": "MIT",
